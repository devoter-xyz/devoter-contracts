// SPDX-License-Identifier: MIT
pragma solidity ^0.8.28;

import "@openzeppelin/contracts/token/ERC20/IERC20.sol";
import "@openzeppelin/contracts/token/ERC20/utils/SafeERC20.sol";
import "@openzeppelin/contracts/security/ReentrancyGuard.sol";
import "@openzeppelin/contracts/access/Ownable.sol";

contract DEVoterEscrow is ReentrancyGuard, Ownable {
    using SafeERC20 for IERC20;

    IERC20 public immutable token;
    address public feeWallet;
    uint256 public feePercentage;
<<<<<<< HEAD
    uint256 public votingPeriod;

    struct EscrowData {
        bool isActive;
        uint256 amount;
        uint256 depositTimestamp;
        uint256 releaseTimestamp;
    }

    mapping(address => EscrowData) public escrows;
=======
    uint256 public constant ESCROW_DURATION = 30 days;

    struct EscrowData {
        uint256 amount;
        uint256 depositTimestamp;
        uint256 releaseTimestamp;
        bool isActive;
        uint256 votesCast;
    }

    mapping(address => EscrowData) public userEscrows;
    mapping(address => bool) public hasActiveEscrow;

    event TokensDeposited(address indexed user, uint256 amount, uint256 releaseTimestamp);
>>>>>>> d46f2c2a

    constructor(address _tokenAddress, address _feeWallet, uint256 _feePercentage, uint256 _votingPeriod) Ownable() {
        token = IERC20(_tokenAddress);
        feeWallet = _feeWallet;
        feePercentage = _feePercentage;
        votingPeriod = _votingPeriod;
    }

    function deposit(uint256 _amount) external nonReentrant {
        require(_amount > 0, "Deposit amount must be greater than 0");
        require(!escrows[msg.sender].isActive, "User already has an active escrow");

        uint256 fee = (_amount * feePercentage) / 100;
        uint256 amountToEscrow = _amount - fee;

        require(token.transferFrom(msg.sender, address(this), _amount), "Token transfer failed");
        if (fee > 0) {
            require(token.transfer(feeWallet, fee), "Fee transfer failed");
        }

        escrows[msg.sender] = EscrowData({
            isActive: true,
            amount: amountToEscrow,
            depositTimestamp: block.timestamp,
            releaseTimestamp: calculateReleaseTimestamp(block.timestamp)
        });
    }

    function release() external nonReentrant {
        EscrowData storage escrow = escrows[msg.sender];
        require(escrow.isActive, "No active escrow for this user");
        require(block.timestamp >= escrow.releaseTimestamp, "Voting period is not over yet");

        uint256 amountToRelease = escrow.amount;
        escrow.isActive = false;
        escrow.amount = 0;

        require(token.transfer(msg.sender, amountToRelease), "Token release failed");
    }

    function calculateReleaseTimestamp(uint256 depositTime) internal view returns (uint256) {
        return depositTime + votingPeriod;
    }

    function isVotingPeriodActive(address user) public view returns (bool) {
        EscrowData memory escrow = escrows[user];
        return escrow.isActive && block.timestamp < escrow.releaseTimestamp;
    }

    function getRemainingVotingTime(address user) external view returns (uint256) {
        EscrowData memory escrow = escrows[user];
        if (!escrow.isActive || block.timestamp >= escrow.releaseTimestamp) {
            return 0;
        }
        return escrow.releaseTimestamp - block.timestamp;
    }

    function canReleaseTokens(address user) public view returns (bool) {
        EscrowData memory escrow = escrows[user];
        return escrow.isActive && block.timestamp >= escrow.releaseTimestamp;
    }

    function getEscrowDetails(address user) external view onlyOwner returns (EscrowData memory) {
        return escrows[user];
    }

    function updateReleaseTimestamp(address user, uint256 newReleaseTimestamp) external onlyOwner {
        require(escrows[user].isActive, "No active escrow for this user");
        escrows[user].releaseTimestamp = newReleaseTimestamp;
    }

    function escrowTokensForVoting(uint256 amount) external nonReentrant {
        require(amount > 0, "Amount must be greater than 0");
        require(!hasActiveEscrow[msg.sender], "User already has active escrow");

        token.safeTransferFrom(msg.sender, address(this), amount);

        uint256 releaseTimestamp = block.timestamp + ESCROW_DURATION;

        userEscrows[msg.sender] = EscrowData({
            amount: amount,
            depositTimestamp: block.timestamp,
            releaseTimestamp: releaseTimestamp,
            isActive: true,
            votesCast: 0
        });

        hasActiveEscrow[msg.sender] = true;

        emit TokensDeposited(msg.sender, amount, releaseTimestamp);
    }

    function getFeeWallet() external view returns (address) {
        return feeWallet;
    }

    function getFeePercentage() external view returns (uint256) {
        return feePercentage;
    }

    function getTokenAddress() external view returns (address) {
        return address(token);
    }
}<|MERGE_RESOLUTION|>--- conflicted
+++ resolved
@@ -12,7 +12,6 @@
     IERC20 public immutable token;
     address public feeWallet;
     uint256 public feePercentage;
-<<<<<<< HEAD
     uint256 public votingPeriod;
 
     struct EscrowData {
@@ -23,22 +22,6 @@
     }
 
     mapping(address => EscrowData) public escrows;
-=======
-    uint256 public constant ESCROW_DURATION = 30 days;
-
-    struct EscrowData {
-        uint256 amount;
-        uint256 depositTimestamp;
-        uint256 releaseTimestamp;
-        bool isActive;
-        uint256 votesCast;
-    }
-
-    mapping(address => EscrowData) public userEscrows;
-    mapping(address => bool) public hasActiveEscrow;
-
-    event TokensDeposited(address indexed user, uint256 amount, uint256 releaseTimestamp);
->>>>>>> d46f2c2a
 
     constructor(address _tokenAddress, address _feeWallet, uint256 _feePercentage, uint256 _votingPeriod) Ownable() {
         token = IERC20(_tokenAddress);
