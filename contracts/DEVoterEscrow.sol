--- conflicted
+++ resolved
@@ -142,12 +142,6 @@
     modifier whenNotPausedOrEmergency() {
         require(!paused() || hasRole(EMERGENCY_ROLE, msg.sender), "Pausable: paused");
         _;
-<<<<<<< HEAD
-=======
-
-        _transferOwnership(initialOwner);
-
->>>>>>> f14336ff
     }
 
     /**
@@ -239,15 +233,8 @@
             isActive: true,
             amount: escrowedAmount,
             depositTimestamp: block.timestamp,
-<<<<<<< HEAD
+
             releaseTimestamp: releaseTimestamp,
-=======
-
-            releaseTimestamp: releaseTimestamp,
-            feePaid: feeAmount
-
-            releaseTimestamp: calculateReleaseTimestamp(block.timestamp),
->>>>>>> f14336ff
             feePaid: feeAmount,
             votesCast: 0
 
@@ -259,7 +246,6 @@
             feeAmount, 
             escrowedAmount, 
             releaseTimestamp
-<<<<<<< HEAD
         );
 
         emit TokensEscrowed(
@@ -270,18 +256,6 @@
             votingPeriod
         );
 
-=======
-        );
-
-        emit TokensEscrowed(
-            msg.sender,
-            uint256(uint160(msg.sender)), // Using address as escrow ID
-            escrowedAmount,
-            releaseTimestamp,
-            votingPeriod
-        );
-
->>>>>>> f14336ff
         emit EscrowStateChanged(msg.sender, true, escrowedAmount);
     }
 
@@ -698,28 +672,11 @@
 
     // Existing functions (updated to use new structure)
 
-<<<<<<< HEAD
     // Enhanced View functions for contract transparency
 
     /**
      * @dev Get comprehensive contract state information
      */
-=======
-    /**
-     * @dev Cast a vote using escrowed tokens
-     * @param repositoryId The ID of the repository to vote for
-     * @param amount The amount of voting power to use
-     */
-    function castVote(uint256 repositoryId, uint256 amount) external whenNotPaused {
-        EscrowData memory escrow = escrows[msg.sender];
-        require(escrow.isActive, "No active escrow for this user");
-        require(isVotingPeriodActive(msg.sender), "Voting period is not active");
-        require(amount <= escrow.amount, "Insufficient voting power");
-        require(amount > 0, "Vote amount must be greater than 0");
-
-        emit VoteCast(msg.sender, repositoryId, amount, block.timestamp);
-    }
->>>>>>> f14336ff
 
     function calculateReleaseTimestamp(uint256 depositTime) internal view returns (uint256) {
         return depositTime + votingPeriod;
