--- conflicted
+++ resolved
@@ -29,8 +29,6 @@
         repoCounter = 0;
     }
     
-    /**
-<<<<<<< HEAD
      * @dev Submit a new repository to the registry
      * @param name Repository name (must not be empty)
      * @param description Repository description
@@ -65,7 +63,8 @@
         
         // Emit event
         emit RepositorySubmitted(repoCounter, msg.sender);
-=======
+    }
+
      * @dev Deactivates a repository by setting isActive to false
      * @param id The ID of the repository to deactivate
      * @notice Only the repository maintainer or contract owner can deactivate a repository
@@ -80,6 +79,5 @@
         
         repo.isActive = false;
         emit RepositoryDeactivated(id);
->>>>>>> 640c1eef
     }
 }