// SPDX-License-Identifier: MIT
pragma solidity ^0.8.28;

import "@openzeppelin/contracts/access/Ownable.sol";
import "@openzeppelin/contracts/utils/ReentrancyGuard.sol";
import "./DEVoterEscrow.sol";
import "./RepositoryRegistry.sol";

/**
 * @title DEVoterVoting
 * @dev Main voting contract that interfaces with DEVoterEscrow and RepositoryRegistry
 */
contract DEVoterVoting is Ownable, ReentrancyGuard {
    DEVoterEscrow public escrowContract;
    RepositoryRegistry public registryContract;
    
    // ===== VOTE TRACKING DATA STRUCTURES =====
    
    /**
     * @dev Struct to store individual vote information
     */
    struct Vote {
        uint256 repositoryId;
        uint256 amount;
        uint256 timestamp;
    }
    
    /**
     * @dev Struct to store aggregate repository vote data
     */
    struct RepositoryVoteData {
        uint256 totalVotes;
        uint256 voterCount;
    }
    
    // ===== VOTE TRACKING MAPPINGS =====
    
    /// @dev Array of all votes cast by each user
    mapping(address => Vote[]) public userVotes;
    
    /// @dev Tracks whether a user has voted for a specific repository
    mapping(address => mapping(uint256 => bool)) public hasUserVoted;
    
    /// @dev Aggregate vote data for each repository
    mapping(uint256 => RepositoryVoteData) public repositoryVotes;
    
    /// @dev Tracks the amount each user voted for each repository
    mapping(uint256 => mapping(address => uint256)) public userVotesByRepository;
    
    // ===== VOTING PERIOD STATE VARIABLES =====
    bool public isVotingActive;
    uint256 public votingStartTime;
    uint256 public votingEndTime;
    
    // ===== EVENTS =====
    
    // Events for voting period changes
    event VotingPeriodStarted(uint256 startTime, uint256 endTime);
    event VotingPeriodEnded(uint256 endTime);
    
    /**
     * @dev Constructor to initialize the voting contract
     * @param _escrow Address of the DEVoterEscrow contract
     * @param _registry Address of the RepositoryRegistry contract
     * @param initialOwner Address of the initial owner
     */
    constructor(
        address _escrow, 
        address _registry,
        address initialOwner
    ) Ownable(initialOwner) {
        require(_escrow != address(0), "Invalid escrow address");
        require(_registry != address(0), "Invalid registry address");
        
        escrowContract = DEVoterEscrow(_escrow);
        registryContract = RepositoryRegistry(_registry);
        
        // Initialize voting as inactive
        isVotingActive = false;
    }
    
    /**
     * @dev Modifier to ensure function is called only during active voting period
     */
    modifier onlyDuringVoting() {
        require(isVotingActive && block.timestamp <= votingEndTime, "Voting not active");
        _;
    }
    
    /**
     * @dev Get current voting status and time remaining
     * @return active Whether voting is currently active
     * @return remaining Time remaining in seconds (0 if voting is not active)
     */
    function getVotingStatus() external view returns (bool active, uint256 remaining) {
        active = isVotingActive && block.timestamp <= votingEndTime;
        if (active) {
            remaining = votingEndTime - block.timestamp;
        } else {
            remaining = 0;
        }
    }
    
<<<<<<< HEAD
    // ===== VOTE TRACKING HELPER FUNCTIONS =====
    
    /**
     * @dev Get the total number of votes cast by a user
     * @param user Address of the user
     * @return Number of votes cast by the user
     */
    function getUserVoteCount(address user) external view returns (uint256) {
        return userVotes[user].length;
=======
    /**
     * @dev Start a new voting period with specified duration
     * @param duration Duration of the voting period in seconds
     * @notice Only the contract owner can start voting periods
     */
    function startVotingPeriod(uint256 duration) external onlyOwner {
        require(!isVotingActive, "Voting already active");
        require(duration > 0, "Invalid duration");
        
        votingStartTime = block.timestamp;
        votingEndTime = block.timestamp + duration;
        isVotingActive = true;
        
        emit VotingPeriodStarted(votingStartTime, votingEndTime);
    }
    
    /**
     * @dev Manually end the current voting period
     * @notice Only the contract owner can end voting periods
     */
    function endVotingPeriod() external onlyOwner {
        require(isVotingActive, "No active voting period");
        
        isVotingActive = false;
        emit VotingPeriodEnded(block.timestamp);
>>>>>>> 048f07dd
    }
}<|MERGE_RESOLUTION|>--- conflicted
+++ resolved
@@ -101,7 +101,7 @@
         }
     }
     
-<<<<<<< HEAD
+
     // ===== VOTE TRACKING HELPER FUNCTIONS =====
     
     /**
@@ -111,7 +111,8 @@
      */
     function getUserVoteCount(address user) external view returns (uint256) {
         return userVotes[user].length;
-=======
+    }
+
     /**
      * @dev Start a new voting period with specified duration
      * @param duration Duration of the voting period in seconds
@@ -137,6 +138,5 @@
         
         isVotingActive = false;
         emit VotingPeriodEnded(block.timestamp);
->>>>>>> 048f07dd
     }
 }