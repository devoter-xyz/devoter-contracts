// SPDX-License-Identifier: MIT
pragma solidity ^0.8.28;

import "@openzeppelin/contracts/access/Ownable.sol";
import "@openzeppelin/contracts/utils/ReentrancyGuard.sol";
import "./DEVoterEscrow.sol";
import "./RepositoryRegistry.sol";

/**
 * @title DEVoterVoting
 * @dev Main voting contract that interfaces with DEVoterEscrow and RepositoryRegistry
 */
contract DEVoterVoting is Ownable, ReentrancyGuard {
    DEVoterEscrow public escrowContract;
    RepositoryRegistry public registryContract;
    
    // ===== VOTE TRACKING DATA STRUCTURES =====
    
    /**
     * @dev Struct to store individual vote information
     */
    struct Vote {
        uint256 repositoryId;
        uint256 amount;
        uint256 timestamp;
    }
    
    /**
     * @dev Struct to store aggregate repository vote data
     */
    struct RepositoryVoteData {
        uint256 totalVotes;
        uint256 voterCount;
    }
    
    // ===== VOTE TRACKING MAPPINGS =====
    
    /// @dev Array of all votes cast by each user
    mapping(address => Vote[]) public userVotes;
    
    /// @dev Tracks whether a user has voted for a specific repository
    mapping(address => mapping(uint256 => bool)) public hasUserVoted;
    
    /// @dev Aggregate vote data for each repository
    mapping(uint256 => RepositoryVoteData) public repositoryVotes;
    
    /// @dev Tracks the amount each user voted for each repository
    mapping(uint256 => mapping(address => uint256)) public userVotesByRepository;
    
    // ===== VOTING PERIOD STATE VARIABLES =====
    bool public isVotingActive;
    uint256 public votingStartTime;
    uint256 public votingEndTime;
    
    // ===== EVENTS =====
    
    // Events for voting period changes
    event VotingPeriodStarted(uint256 startTime, uint256 endTime);
    event VotingPeriodEnded(uint256 endTime);
    
    /**
     * @dev Constructor to initialize the voting contract
     * @param _escrow Address of the DEVoterEscrow contract
     * @param _registry Address of the RepositoryRegistry contract
     * @param initialOwner Address of the initial owner
     */
    constructor(
        address _escrow, 
        address _registry,
        address initialOwner
    ) Ownable(initialOwner) {
        require(_escrow != address(0), "Invalid escrow address");
        require(_registry != address(0), "Invalid registry address");
        
        escrowContract = DEVoterEscrow(_escrow);
        registryContract = RepositoryRegistry(_registry);
        
        // Initialize voting as inactive
        isVotingActive = false;
    }
    
    /**
     * @dev Modifier to ensure function is called only during active voting period
     */
    modifier onlyDuringVoting() {
        require(isVotingActive && block.timestamp <= votingEndTime, "Voting not active");
        _;
    }
    
    /**
     * @dev Get current voting status and time remaining
     * @return active Whether voting is currently active
     * @return remaining Time remaining in seconds (0 if voting is not active)
     */
    function getVotingStatus() external view returns (bool active, uint256 remaining) {
        active = isVotingActive && block.timestamp <= votingEndTime;
        if (active) {
            remaining = votingEndTime - block.timestamp;
        } else {
            remaining = 0;
        }
    }
    
<<<<<<< HEAD
=======

>>>>>>> 3a30a8ed
    // ===== VOTE TRACKING HELPER FUNCTIONS =====
    
    /**
     * @dev Get the total number of votes cast by a user
     * @param user Address of the user
     * @return Number of votes cast by the user
     */
    function getUserVoteCount(address user) external view returns (uint256) {
        return userVotes[user].length;
    }

<<<<<<< HEAD
    // ===== VOTE VALIDATION FUNCTIONS =====

    /**
     * @dev Validates if a user can vote for a repository with a specific amount
     * @param user Address of the user attempting to vote
     * @param repositoryId ID of the repository to vote for
     * @param amount Amount of tokens to vote with
     * @return valid Whether the vote is valid
     * @return error Error message if the vote is invalid
     */
    function validateVote(address user, uint256 repositoryId, uint256 amount) 
        public view returns (bool valid, string memory error) 
    {
        // Check if voting period is active
        if (!isVotingActive || block.timestamp > votingEndTime) {
            return (false, "Voting period not active");
        }
        
        // Check if user has already voted for this repository
        if (hasUserVoted[user][repositoryId]) {
            return (false, "Already voted for this repository");
        }
        
        // Check if the repository exists and is active
        RepositoryRegistry.Repository memory repo = registryContract.getRepositoryDetails(repositoryId);
        if (repo.maintainer == address(0)) {
            return (false, "Repository does not exist");
        }
        
        if (!repo.isActive) {
            return (false, "Repository not active");
        }
        
        // Check if user has active escrow
        if (!escrowContract.hasActiveEscrow(user)) {
            return (false, "No active escrow");
        }
        
        // Check if user has sufficient escrow balance
        // Get user's escrow amount from the public mapping
        (bool isActive, uint256 escrowAmount,,,,) = escrowContract.escrows(user);
        if (!isActive) {
            return (false, "No active escrow");
        }
        
        if (amount > escrowAmount) {
            return (false, "Insufficient escrow balance");
        }
        
        // Check if amount is greater than zero
        if (amount == 0) {
            return (false, "Vote amount must be greater than zero");
        }
        
        return (true, "");
    }
    
    /**
     * @dev Get user's voting power (escrow amount)
     * @param user Address of the user
     * @return Amount of tokens escrowed by the user
     */
    function getUserVotingPower(address user) external view returns (uint256) {
        if (!escrowContract.hasActiveEscrow(user)) {
            return 0;
        }
        
        (bool isActive, uint256 amount,,,,) = escrowContract.escrows(user);
        return isActive ? amount : 0;
=======
    /**
     * @dev Start a new voting period with specified duration
     * @param duration Duration of the voting period in seconds
     * @notice Only the contract owner can start voting periods
     */
    function startVotingPeriod(uint256 duration) external onlyOwner {
        require(!isVotingActive, "Voting already active");
        require(duration > 0, "Invalid duration");
        
        votingStartTime = block.timestamp;
        votingEndTime = block.timestamp + duration;
        isVotingActive = true;
        
        emit VotingPeriodStarted(votingStartTime, votingEndTime);
    }
    
    /**
     * @dev Manually end the current voting period
     * @notice Only the contract owner can end voting periods
     */
    function endVotingPeriod() external onlyOwner {
        require(isVotingActive, "No active voting period");
        
        isVotingActive = false;
        emit VotingPeriodEnded(block.timestamp);
>>>>>>> 3a30a8ed
    }
}<|MERGE_RESOLUTION|>--- conflicted
+++ resolved
@@ -101,22 +101,7 @@
         }
     }
     
-<<<<<<< HEAD
-=======
-
->>>>>>> 3a30a8ed
-    // ===== VOTE TRACKING HELPER FUNCTIONS =====
-    
-    /**
-     * @dev Get the total number of votes cast by a user
-     * @param user Address of the user
-     * @return Number of votes cast by the user
-     */
-    function getUserVoteCount(address user) external view returns (uint256) {
-        return userVotes[user].length;
-    }
-
-<<<<<<< HEAD
+ 
     // ===== VOTE VALIDATION FUNCTIONS =====
 
     /**
@@ -186,7 +171,6 @@
         
         (bool isActive, uint256 amount,,,,) = escrowContract.escrows(user);
         return isActive ? amount : 0;
-=======
     /**
      * @dev Start a new voting period with specified duration
      * @param duration Duration of the voting period in seconds
@@ -212,6 +196,5 @@
         
         isVotingActive = false;
         emit VotingPeriodEnded(block.timestamp);
->>>>>>> 3a30a8ed
     }
 }